"""BlackboardSync Qt GUI."""

# Copyright (C) 2021, Jacob Sánchez Pérez

# This program is free software; you can redistribute it and/or
# modify it under the terms of the GNU General Public License
# as published by the Free Software Foundation; either version 2
# of the License, or (at your option) any later version.
#
# This program is distributed in the hope that it will be useful,
# but WITHOUT ANY WARRANTY; without even the implied warranty of
# MERCHANTABILITY or FITNESS FOR A PARTICULAR PURPOSE.  See the
# GNU General Public License for more details.
#
# You should have received a copy of the GNU General Public License
# along with this program; if not, write to the Free Software
# Foundation, Inc., 51 Franklin Street, Fifth Floor, Boston, MA  02110-1301, USA.

import webbrowser
from enum import IntEnum
from pathlib import Path
<<<<<<< HEAD
=======
from typing import Optional
>>>>>>> a0ae5942

from PyQt5 import uic
from PyQt5.QtGui import QIcon, QPixmap
from PyQt5.QtCore import Qt, QUrl, pyqtSlot, pyqtSignal
from PyQt5.QtNetwork import QNetworkCookie
from PyQt5.QtWidgets import (QMenu, QStyle, QAction, QDialog, QWidget, QWizard,
                             QCompleter, QFileDialog, QMessageBox,
                             QApplication, QSystemTrayIcon)
from requests.cookies import RequestsCookieJar
from PyQt5.QtWebEngineCore import QWebEngineCookieStore
from PyQt5.QtWebEngineWidgets import QWebEnginePage, QWebEngineProfile


class SyncPeriod(IntEnum):
    """Enum containing all valid Sync intervals for this UI."""

    HALF_HOUR = 60 * 30
    ONE_HOUR = 60 * 60
    SIX_HOURS = 60 * 60 * 6


<<<<<<< HEAD
class Assets:
=======
class AssetPath:
>>>>>>> a0ae5942
    """Helper class to get the path of app assets."""

    _icon_filename = 'logo.png'
    _watermark_filename = 'watermark.png'

    @staticmethod
<<<<<<< HEAD
    def _get_qt_asset_path(asset_file) -> Path:
        """Get the `Path` corresponding to a Qt UI file."""
=======
    def get_qt_asset(asset_file: str) -> Path:
>>>>>>> a0ae5942
        return (Path(__file__).parent / f"{asset_file}.ui").resolve()

    @classmethod
    def load_ui(cls, qt_obj):
        """Load a UI file for a `QObject`."""
        uic.loadUi(cls._get_qt_asset_path(qt_obj.__class__.__name__), qt_obj)

    @staticmethod
<<<<<<< HEAD
    def _get_asset_path(icon) -> Path:
        """Get the `Path` of a media asset."""
        return (Path(__file__).parent.parent / 'assets' / icon).resolve()
=======
    def get_asset(icon: str) -> str:
        return str((Path(__file__).parent.parent / 'assets' / icon).resolve())
>>>>>>> a0ae5942

    @classmethod
    @property
    def icon(cls) -> QIcon:
        """`QIcon` of application logo."""
        return QIcon(str(cls._get_asset_path(cls._icon_filename)))

    @classmethod
    @property
    def watermark(cls) -> QPixmap:
        """`QPixmap` of application watermark."""
        wm = QPixmap(str(cls._get_asset_path(cls._watermark_filename)))
        wm = wm.scaledToWidth(100)
        return wm


class SyncTrayMenu(QMenu):
    """`QMenu` associated with app system tray icon."""

    _unauthenticated_status = "You haven't logged in"

    def __init__(self, logged_in: bool = False, last_synced: str = ""):
        """Create the menu for a `SyncTrayIcon`.

        :param bool logged_in: Whether user is currently logged in.
        :param str last_synced: Last sync time shown.
        """
        super().__init__()
        self._last_synced = ""

        self._init_ui()
        self.update_last_synced(last_synced)
        self.set_logged_in(logged_in)

    def _init_ui(self) -> None:
        sync_icon = QApplication.style().standardIcon(QStyle.SP_BrowserReload)
        close_icon = QApplication.style().standardIcon(QStyle.SP_DialogCloseButton)

        self.refresh = QAction("Sync now")
        self.refresh.setIcon(sync_icon)
        self.addAction(self.refresh)

        self.preferences = QAction("Preferences")
        self.addAction(self.preferences)

        self.addSeparator()

        self._status = QAction(self._unauthenticated_status)
        self._status.setEnabled(False)
        self.addAction(self._status)

        self.log_in = QAction("Log In")
        self.addAction(self.log_in)

        self.quit = QAction("Quit")
        self.quit.setIcon(close_icon)
        self.addAction(self.quit)

    def set_logged_in(self, logged: bool) -> None:
        """Set the UI to reflect logged-in status."""
        self.refresh.setVisible(logged)
        self.preferences.setVisible(logged)
        self.log_in.setVisible(not logged)

        if logged:
            self._status.setText(f"Last Synced: {self._last_synced}")
        else:
            self._status.setText("Not Logged In")

    def update_last_synced(self, last: str) -> None:
        """Update the time of last download shown to user."""
        self._last_synced = last
        self._status.setText(f"Last Synced: {self._last_synced}")

    def toggle_currently_syncing(self, syncing: bool) -> None:
        """Toggle the currently syncing indicator."""
        self.refresh.setEnabled(not syncing)

        if syncing:
            self._status.setText("Syncing...")


class SyncTrayIcon(QSystemTrayIcon):
    """BlackboardSync system tray icon."""

    _tooltip = "Blackboard Sync"
    _sync_signal = pyqtSignal()
    _login_signal = pyqtSignal()
    _settings_signal = pyqtSignal()
    _quit_signal = pyqtSignal()
    _show_menu_signal = pyqtSignal()

    def __init__(self):
        """Create a `QSystemTrayIcon`."""
        super().__init__()
        self._init_ui()

    def _init_ui(self) -> None:
        # Create the icon
        icon = Assets.icon

        # Create the tray
        self.setIcon(icon)
        self.setVisible(True)

        # Create the menu
        self._menu = SyncTrayMenu()

        self._sync_signal = self._menu.refresh.triggered
        self._login_signal = self._menu.log_in.triggered
        self._settings_signal = self._menu.preferences.triggered
        self._quit_signal = self._menu.quit.triggered
        self._show_menu_signal = self._menu.aboutToShow

        # Add the menu to the tray
        self.setContextMenu(self._menu)
        self.setToolTip(self._tooltip)

    def set_logged_in(self, logged: bool) -> None:
        """Set logged-in status in menu."""
        self._menu.set_logged_in(logged)

    def update_last_synced(self, last: str) -> None:
        """Update last sync time in menu."""
        self._menu.update_last_synced(last)

    def toggle_currently_syncing(self, syncing: bool) -> None:
        """Toggle currently syncing indicator in menu."""
        self._menu.toggle_currently_syncing(syncing)

    @property
    def sync_signal(self):
        """Fire if user forces sync."""
        return self._sync_signal

    @property
    def login_signal(self):
        """Fire once user is authenticated."""
        return self._login_signal

    @property
    def settings_signal(self):
        """Fire when the settings menu is opened."""
        return self._settings_signal

    @property
    def quit_signal(self):
        """Fire once user decides to quit app."""
        return self._quit_signal

    @property
    def show_menu_signal(self):
        """Fire when menu is about to be shown."""
        return self._show_menu_signal


class RedownloadDialog(QMessageBox):
    """`QMessageBox` shown after a change in download location.

    It consults the user about whether files should be redownloaded to
    the new location or not.
    """

    _window_title = "Redownload all files?"
    _dialog_text = "Should BlackboardSync redownload all files to the new location?"
    _info_text = "Answer no if you intend to move all past downloads manually (Recommended)"

    def __init__(self):
        """Create a `RedownloadDialog`."""
        super().__init__()
        self._init_ui()

    def _init_ui(self) -> None:
        self.setText(self._dialog_text)
        self.setInformativeText(self._info_text)
        self.setStandardButtons(QMessageBox.Yes | QMessageBox.No)
        self.setDefaultButton(QMessageBox.No)
        self.setWindowTitle(self._window_title)
        self.setIcon(QMessageBox.Question)
        self.setWindowIcon(Assets.icon)

    @property
    def redownload(self) -> bool:
<<<<<<< HEAD
        """Indicate if files have to be redownloaded."""
=======
>>>>>>> a0ae5942
        return self.exec() == QMessageBox.Yes


class PersistenceWarning(QDialog):
    """QDialog shown if user chooses to store their login details on their device."""

    _window_title = "Do you wish to stay logged in?"

    def __init__(self):
        """Create instance of PersistenceWarning Dialog."""
        super().__init__()
        self._init_ui()

<<<<<<< HEAD
    def _init_ui(self):
        Assets.load_ui(self)
=======
    def _init_ui(self) -> None:
        uic.loadUi(AssetPath.get_qt_asset(__class__.__name__), self)
>>>>>>> a0ae5942
        self.setWindowTitle(self._window_title)


class SettingsWindow(QWidget):
    """Settings windown UI element."""

    _window_title = "Settings"
    _initial_position = (300, 300)
    _log_out_signal = pyqtSignal()
    _save_signal = pyqtSignal()

    def __init__(self):
        """Create instance of SettingsWindow."""
        super().__init__()
        self._init_ui()

<<<<<<< HEAD
    def _init_ui(self):
        Assets.load_ui(self)
=======
    def _init_ui(self) -> None:
        uic.loadUi(AssetPath.get_qt_asset(__class__.__name__), self)
>>>>>>> a0ae5942

        self.move(*self._initial_position)
        self.setWindowTitle(self._window_title)

        self.select_download_location.clicked.connect(self._choose_location)
        self._log_out_signal = self.log_out_button.clicked
        self._save_signal = self.button_box.accepted

    def _choose_location(self) -> None:
        if (location := self._file_chooser_dialog()):
            self.download_location = location

    def _file_chooser_dialog(self) -> Optional[Path]:
        self.file_chooser = QFileDialog()
        self.file_chooser.setFileMode(QFileDialog.Directory)

        if self.file_chooser.exec():
            new_location = self.file_chooser.directory()
            return Path(new_location.path())

        return None

    @property
    def download_location(self) -> Path:
        """`Path` of download location."""
        return self._download_location

    @download_location.setter
    def download_location(self, location: Path) -> None:
        self._download_location = location.resolve()
        self.download_location_hint.setText(str(self._download_location))

    @property
    def data_source(self) -> str:
        """Filter which Blackboard source to download."""
        return self.data_source_edit.text()

    @data_source.setter
    def data_source(self, data_source: str) -> None:
        self.data_source_edit.setText(data_source)

    @property
    def sync_frequency(self) -> int:
        """Seconds to wait between each sync job."""
        return int([*SyncPeriod][self.frequency_combo.currentIndex()])

    @sync_frequency.setter
    def sync_frequency(self, f: int) -> None:
        self.frequency_combo.setCurrentIndex([*SyncPeriod].index(SyncPeriod(f)))

    @property
    def username(self) -> str:
        """Username of current session."""
        return self.current_session_label.text()

    @username.setter
    def username(self, username: str) -> None:
        if username:
            self.current_session_label.setText(f"Logged in as {username}")
        else:
            self.current_session_label.setText("Not currently logged in")

    @property
    def log_out_signal(self):
        """Fire when user chooses to log out."""
        return self._log_out_signal

    @property
    def save_signal(self):
        """Fire when settings are saved."""
        return self._save_signal


class LoginWindow(QWidget):
    """Deprecated widget previously used to login."""


class LoginWebView(QWidget):
    """Blackboard login widget."""

    _login_attempt_signal = pyqtSignal(str, str)
    _login_complete_signal = pyqtSignal()

    def __init__(self, start_url: str, target_url: str, username_input_selector: str,
                 password_input_selector: str, username: str = None, password: str = None):
        """Create instance of LoginWebView."""
        super().__init__()
        self.start_url = start_url
        self.target_url = target_url
        # self.user_selector = username_input_selector
        # self.pass_selector = password_input_selector
        self._auto_login_attempted = False
        self._credentials_provided = False

        input_selection_script = f'''
        let userInput = document.querySelector("{username_input_selector}");
        let passInput = document.querySelector("{password_input_selector}");
        '''

        find_form_script = f'''
        {input_selection_script}
        (userInput !== null && passInput !== null);
        '''

        fill_form_script = ''

        if username and password:
            self._credentials_provided = True

            fill_form_script = f'''
            if (userInput !== null && passInput !== null) {{
                userInput.value = "{username}";
                passInput.value = "{password}";
                userInput.form.submit();
            }}
            '''

        get_credentials_script = '''
        let loginForm = userInput.form;
        let oldSubmit = loginForm.submit;

        function captureCredentials() {{
            return {{username: userInput.value, password: passInput.value}};
        }}

        loginForm.submit = function() {{
          oldSubmit.call(this);
          captureCredentials();
        }}
        '''

        self._js = {'find_form': find_form_script,
                    'fill_form': fill_form_script,
                    'get_credentials': get_credentials_script}

        self._init_ui()
        self._cookie_jar = RequestsCookieJar()

    def _init_ui(self) -> None:
<<<<<<< HEAD
        Assets.load_ui(self)
        self.web_view.load(QUrl.fromUserInput(self.start_url))
        self.web_view.loadFinished.connect(self._page_load_handler)
        self._cookie_store.cookieAdded.connect(self._cookie_added_handler)
=======
        uic.loadUi(AssetPath.get_qt_asset(__class__.__name__), self)
>>>>>>> a0ae5942

    def _find_login_form(self) -> None:
        if not self._auto_login_attempted:
            self._engine_page.runJavaScript(self._js['find_form'], self.find_form_callback)

<<<<<<< HEAD
    def _auto_login(self):
        self._engine_page.runJavaScript(self._js['fill_form'])
        self._auto_login_attempted = True
=======
        # Show warning if trying to select stay logged in option (until we find better option)
        # self._persistence_warn = PersistenceWarning()
        # self._persistence_warn.rejected.connect(self.stay_logged.toggle)
        # self.stay_logged.clicked.connect(self._show_warning)
>>>>>>> a0ae5942

    def _catch_credentials(self) -> None:
        self._engine_page.runJavaScript(self._js['get_credentials'], self.get_credentials_callback)

    def _page_load_handler(self) -> None:
        if self.url == self.target_url:
            self._login_complete_signal.emit()
        else:
            self._find_login_form()

    def find_form_callback(self, form_found) -> None:
        """Check if form has been found and if so proceed with login flow."""
        if form_found:
            if self._credentials_provided:
                self._auto_login()
            else:
                self._catch_credentials()

    def get_credentials_callback(self, value):
        """."""
        print(value)
        raise NotImplementedError()

    def _cookie_added_handler(self, cookie: QNetworkCookie) -> None:
        self._cookie_jar.set(
            cookie.name().data().decode(),
            cookie.value().data().decode(),
            domain=cookie.domain(),
            path=cookie.path(),
            secure=cookie.isSecure()
        )

<<<<<<< HEAD
    @property
    def url(self) -> str:
        """URL of current website."""
        return self.web_view.url().toString()

    @property
    def cookie_jar(self) -> RequestsCookieJar:
        """Contains session cookies of the current session."""
        return self._cookie_jar
=======
    def _show_warning(self) -> None:
        if self.stay_logged_checkbox:
            self._persistence_warn.show()

    def toggle_failed_login(self, visible: bool) -> None:
        self.error_label.setVisible(visible)
>>>>>>> a0ae5942

    @property
    def _engine_page(self) -> QWebEnginePage:
        return self.web_view.page()

    @property
    def _engine_profile(self) -> QWebEngineProfile:
        return self._engine_page.profile()

<<<<<<< HEAD
    @property
    def _cookie_store(self) -> QWebEngineCookieStore:
        return self._engine_profile.cookieStore()
=======
    def clear_password(self) -> None:
        self.pass_edit.setText("")
>>>>>>> a0ae5942

    @property
    def login_attempt_signal(self):
        """Fire when an attempt to login is made."""
        return self._login_attempt_signal

    @property
    def login_complete_signal(self):
        """Fire when the login flow has completed."""
        return self._login_complete_signal


class SetupWizard(QWizard):
    """Initial setup wizard."""

    class Pages(IntEnum):
        """Pages contained in the wizard."""

        INTRO = 0
        INSTITUTION = 1
        DOWNLOAD_LOCATION = 2
        ANALYTICS = 3
        LAST = 3

    _help_website = 'https://github.com/jacobszpz/BlackboardSync'

    def __init__(self, institutions: list[str]):
        """Create a `SetupWizard`.

        :param list[str] institutions: List of institution names
        """
        super().__init__()

        self.institutions = institutions
        self._init_ui()

    def _init_ui(self):
        Assets.load_ui(self)
        self.uni_selection_box.addItems(self.institutions)
        self.uni_selection_box.clearEditText()

        self.completer = QCompleter(self.institutions, self)
        self.completer.setCaseSensitivity(Qt.CaseInsensitive)
        self.completer.setFilterMode(Qt.MatchContains)
        self.uni_selection_box.setCompleter(self.completer)

        self.file_chooser = QFileDialog()
        self.file_chooser.setFileMode(QFileDialog.Directory)
        self.sync_location_button.clicked.connect(self._choose_location)

        self.uni_selection_page.registerField(
            "userInstitution*",
            self.uni_selection_box.lineEdit()
        )

        self.sync_location_page.registerField(
            "syncLocation*",
            self.sync_location_button,
            property="text",
            changedSignal=self.sync_location_button.clicked
        )

        self.intro_page.setPixmap(QWizard.WatermarkPixmap, Assets.watermark)

    def validateCurrentPage(self) -> bool:
        """Override QWizard method to validate pages."""
        id = self.currentId()
        valid = True

        if id == self.Pages.INSTITUTION:
            # Do not move forward if institution is not recognised
            if not self._institution_is_valid():
                self._show_not_supported_dialog()
                valid = False

        return valid

    def _choose_location(self):
        if self.file_chooser.exec():
            dir = self.download_location.name or str(self.download_location)
            self.sync_location_button.setText(dir)

    def _show_not_supported_dialog(self):
        error_dialog = UniNotSupportedDialog(self._help_website)
        error_dialog.exec()

    def _institution_is_valid(self) -> bool:
        return self.field("userInstitution") == self.institution

    @property
    def institution(self) -> str:
        """Text of item selected in institution combo box."""
        return self.uni_selection_box.itemText(self.institution_index)

    @property
    def institution_index(self) -> int:
        """Index of item selected in institution combo box."""
        return self.uni_selection_box.currentIndex()

    @property
    def download_location(self) -> Path:
        """Sync location path selected by user."""
        return Path(self.file_chooser.directory().path())


class UniNotSupportedDialog(QDialog):
    """`QDialog` about unsupported Blackboard partners."""

    def __init__(self, help_url: str):
        """Create instance of dialog.

        :param str help_url: URL to help website
        """
        super().__init__()
        self._init_ui()
        self._help_url = help_url

    def _init_ui(self):
        Assets.load_ui(self)
        self.button_box.helpRequested.connect(self._open_help_website)

    @pyqtSlot()
    def _open_help_website(self):
        webbrowser.open(self._help_url)<|MERGE_RESOLUTION|>--- conflicted
+++ resolved
@@ -18,11 +18,8 @@
 
 import webbrowser
 from enum import IntEnum
+from typing import Optional
 from pathlib import Path
-<<<<<<< HEAD
-=======
-from typing import Optional
->>>>>>> a0ae5942
 
 from PyQt5 import uic
 from PyQt5.QtGui import QIcon, QPixmap
@@ -44,23 +41,15 @@
     SIX_HOURS = 60 * 60 * 6
 
 
-<<<<<<< HEAD
 class Assets:
-=======
-class AssetPath:
->>>>>>> a0ae5942
     """Helper class to get the path of app assets."""
 
     _icon_filename = 'logo.png'
     _watermark_filename = 'watermark.png'
 
     @staticmethod
-<<<<<<< HEAD
     def _get_qt_asset_path(asset_file) -> Path:
         """Get the `Path` corresponding to a Qt UI file."""
-=======
-    def get_qt_asset(asset_file: str) -> Path:
->>>>>>> a0ae5942
         return (Path(__file__).parent / f"{asset_file}.ui").resolve()
 
     @classmethod
@@ -69,14 +58,9 @@
         uic.loadUi(cls._get_qt_asset_path(qt_obj.__class__.__name__), qt_obj)
 
     @staticmethod
-<<<<<<< HEAD
     def _get_asset_path(icon) -> Path:
         """Get the `Path` of a media asset."""
         return (Path(__file__).parent.parent / 'assets' / icon).resolve()
-=======
-    def get_asset(icon: str) -> str:
-        return str((Path(__file__).parent.parent / 'assets' / icon).resolve())
->>>>>>> a0ae5942
 
     @classmethod
     @property
@@ -260,10 +244,7 @@
 
     @property
     def redownload(self) -> bool:
-<<<<<<< HEAD
         """Indicate if files have to be redownloaded."""
-=======
->>>>>>> a0ae5942
         return self.exec() == QMessageBox.Yes
 
 
@@ -277,13 +258,8 @@
         super().__init__()
         self._init_ui()
 
-<<<<<<< HEAD
     def _init_ui(self):
         Assets.load_ui(self)
-=======
-    def _init_ui(self) -> None:
-        uic.loadUi(AssetPath.get_qt_asset(__class__.__name__), self)
->>>>>>> a0ae5942
         self.setWindowTitle(self._window_title)
 
 
@@ -300,13 +276,8 @@
         super().__init__()
         self._init_ui()
 
-<<<<<<< HEAD
     def _init_ui(self):
         Assets.load_ui(self)
-=======
-    def _init_ui(self) -> None:
-        uic.loadUi(AssetPath.get_qt_asset(__class__.__name__), self)
->>>>>>> a0ae5942
 
         self.move(*self._initial_position)
         self.setWindowTitle(self._window_title)
@@ -446,29 +417,18 @@
         self._cookie_jar = RequestsCookieJar()
 
     def _init_ui(self) -> None:
-<<<<<<< HEAD
         Assets.load_ui(self)
         self.web_view.load(QUrl.fromUserInput(self.start_url))
         self.web_view.loadFinished.connect(self._page_load_handler)
         self._cookie_store.cookieAdded.connect(self._cookie_added_handler)
-=======
-        uic.loadUi(AssetPath.get_qt_asset(__class__.__name__), self)
->>>>>>> a0ae5942
 
     def _find_login_form(self) -> None:
         if not self._auto_login_attempted:
             self._engine_page.runJavaScript(self._js['find_form'], self.find_form_callback)
 
-<<<<<<< HEAD
     def _auto_login(self):
         self._engine_page.runJavaScript(self._js['fill_form'])
         self._auto_login_attempted = True
-=======
-        # Show warning if trying to select stay logged in option (until we find better option)
-        # self._persistence_warn = PersistenceWarning()
-        # self._persistence_warn.rejected.connect(self.stay_logged.toggle)
-        # self.stay_logged.clicked.connect(self._show_warning)
->>>>>>> a0ae5942
 
     def _catch_credentials(self) -> None:
         self._engine_page.runJavaScript(self._js['get_credentials'], self.get_credentials_callback)
@@ -501,7 +461,6 @@
             secure=cookie.isSecure()
         )
 
-<<<<<<< HEAD
     @property
     def url(self) -> str:
         """URL of current website."""
@@ -511,14 +470,6 @@
     def cookie_jar(self) -> RequestsCookieJar:
         """Contains session cookies of the current session."""
         return self._cookie_jar
-=======
-    def _show_warning(self) -> None:
-        if self.stay_logged_checkbox:
-            self._persistence_warn.show()
-
-    def toggle_failed_login(self, visible: bool) -> None:
-        self.error_label.setVisible(visible)
->>>>>>> a0ae5942
 
     @property
     def _engine_page(self) -> QWebEnginePage:
@@ -528,14 +479,9 @@
     def _engine_profile(self) -> QWebEngineProfile:
         return self._engine_page.profile()
 
-<<<<<<< HEAD
     @property
     def _cookie_store(self) -> QWebEngineCookieStore:
         return self._engine_profile.cookieStore()
-=======
-    def clear_password(self) -> None:
-        self.pass_edit.setText("")
->>>>>>> a0ae5942
 
     @property
     def login_attempt_signal(self):
